--- conflicted
+++ resolved
@@ -20,13 +20,11 @@
 train_loader = torch.utils.data.DataLoader(train_dataset, config.batch_size)
 test_loader = torch.utils.data.DataLoader(test_dataset, config.batch_size)
 
-<<<<<<< HEAD
+
 vgg_model = vgg16(weights=VGG16_Weights.IMAGENET1K_V1)
 vgg_layers = list(vgg_model.features.children())[:-1]
 model = nn.Sequential(*vgg_layers)
-=======
-model = vgg16(weights=VGG16_Weights.IMAGENET1K_V1)
->>>>>>> 4206205b
+
 net_vlad = NetVLAD(num_clusters=12, dim=512, alpha=7.0)#에러가 나서 이 부분 파라미터 조정
 embednet = EmbedNet(model, net_vlad).cuda()
 triplet = TripletNet(embednet).cuda()
@@ -85,6 +83,7 @@
     
     return running_loss / len(test_loader)  # 평균 테스트 손실 반환
 
+
 train_losses, test_losses = vlad_train(10, lr)
 print("Train Losses : ", train_losses)
-print("Test Losses : ", test_losses)+print("Test Losses : ", test_losses)
